--- conflicted
+++ resolved
@@ -1,28 +1,4 @@
 import { crypto } from 'bitcoinjs-lib';
-<<<<<<< HEAD
-=======
-import { reverseSwapScript, swapScript } from 'boltz-core';
-import Errors from './Errors';
-import Logger from '../Logger';
-import Swap from '../db/models/Swap';
-import NodeSwitch from './NodeSwitch';
-import SwapNursery from './SwapNursery';
-import NodeFallback from './NodeFallback';
-import { PairConfig } from '../consts/Types';
-import SwapOutputType from './SwapOutputType';
-import RateProvider from '../rates/RateProvider';
-import RoutingHints from './routing/RoutingHints';
-import WalletLiquid from '../wallet/WalletLiquid';
-import { ReverseSwapOutputType } from '../consts/Consts';
-import SwapRepository from '../db/repositories/SwapRepository';
-import PaymentRequestUtils from '../service/PaymentRequestUtils';
-import InvoiceExpiryHelper from '../service/InvoiceExpiryHelper';
-import ReverseSwap, { NodeType } from '../db/models/ReverseSwap';
-import WalletManager, { Currency } from '../wallet/WalletManager';
-import TimeoutDeltaProvider from '../service/TimeoutDeltaProvider';
-import ReverseSwapRepository from '../db/repositories/ReverseSwapRepository';
-import ChannelCreationRepository from '../db/repositories/ChannelCreationRepository';
->>>>>>> 53685a98
 import {
   Scripts,
   SwapTreeSerializer,
@@ -70,6 +46,7 @@
 import SwapRepository from '../db/repositories/SwapRepository';
 import RateProvider from '../rates/RateProvider';
 import InvoiceExpiryHelper from '../service/InvoiceExpiryHelper';
+import PaymentRequestUtils from '../service/PaymentRequestUtils';
 import TimeoutDeltaProvider from '../service/TimeoutDeltaProvider';
 import WalletLiquid from '../wallet/WalletLiquid';
 import WalletManager, { Currency } from '../wallet/WalletManager';
@@ -590,32 +567,9 @@
     // Only required for Swaps to Ether and ERC20 tokens
     // Address of the user to which the coins will be sent after a successful claim transaction
     claimAddress?: string;
-<<<<<<< HEAD
+
+    userAddress?: string;
   }): Promise<CreatedReverseSwap> => {
-=======
-
-    userAddress?: string;
-  }): Promise<{
-    id: string;
-    timeoutBlockHeight: number;
-
-    invoice: string;
-    minerFeeInvoice: string | undefined;
-
-    // Only set for Bitcoin like, UTXO based, chains
-    redeemScript: string | undefined;
-
-    // Only set for Ethereum like chains
-    refundAddress: string | undefined;
-
-    // This is either the generated address for Bitcoin like chains, or the address of the contract
-    // to which Boltz will send the lockup transaction for Ether and ERC20 tokens
-    lockupAddress: string;
-
-    // For blinded Liquid reverse swaps
-    blindingKey?: string;
-  }> => {
->>>>>>> 53685a98
     const { sendingCurrency, receivingCurrency } = this.getCurrencies(
       args.baseCurrency,
       args.quoteCurrency,
