--- conflicted
+++ resolved
@@ -198,11 +198,8 @@
       retryInterval,
       this.blocks,
       this.deferredClaimer,
-<<<<<<< HEAD
       this.chainSwapSigner,
-=======
       lockupTransactionTracker,
->>>>>>> 13dce06d
     );
 
     this.reverseRoutingHints = new ReverseRoutingHints(
