--- conflicted
+++ resolved
@@ -210,16 +210,6 @@
       theirPartialSignature,
     );
 
-<<<<<<< HEAD
-=======
-    this.logger.info(
-      `Broadcasting cooperative ${chainCurrency.symbol} claim of Swap ${swap.id} in: ${transaction.getId()}`,
-    );
-    await chainCurrency.chainClient!.sendRawTransaction(
-      transaction.toHex(),
-      true,
-    );
->>>>>>> add9ea58
     await this.lock.acquire(DeferredClaimer.swapsToClaimLock, async () => {
       this.swapsToClaim.get(chainCurrency.symbol)?.delete(swap.id);
     });
