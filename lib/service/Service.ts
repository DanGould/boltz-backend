--- conflicted
+++ resolved
@@ -634,13 +634,8 @@
 
     const rate = getRate(swap.rate!, swap.orderSide, false);
 
-<<<<<<< HEAD
     const percentageFee = this.rateProvider.feeProvider.getPercentageFee(swap.pair);
-    const { baseFee } = await this.rateProvider.feeProvider.getFees(swap.pair, rate, swap.orderSide, swap.onchainAmount, BaseFeeType.NormalClaim);
-=======
-    const percentageFee = this.feeProvider.getPercentageFee(swap.pair);
-    const { baseFee } = this.feeProvider.getFees(swap.pair, rate, swap.orderSide, swap.onchainAmount, false);
->>>>>>> 3cecf9c3
+    const { baseFee } = this.rateProvider.feeProvider.getFees(swap.pair, rate, swap.orderSide, swap.onchainAmount, BaseFeeType.NormalClaim);
 
     const invoiceAmount = this.calculateInvoiceAmount(swap.orderSide, rate, swap.onchainAmount, baseFee, percentageFee);
 
@@ -690,17 +685,13 @@
 
     this.verifyAmount(swap.pair, rate, invoiceAmount, swap.orderSide, false);
 
-<<<<<<< HEAD
-    const { baseFee, percentageFee } = await this.rateProvider.feeProvider.getFees(
+    const { baseFee, percentageFee } = this.rateProvider.feeProvider.getFees(
       swap.pair,
       rate,
       swap.orderSide,
       invoiceAmount,
       BaseFeeType.NormalClaim,
     );
-=======
-    const { baseFee, percentageFee } = this.feeProvider.getFees(swap.pair, rate, swap.orderSide, invoiceAmount, false);
->>>>>>> 3cecf9c3
     const expectedAmount = Math.floor(invoiceAmount * rate) + baseFee + percentageFee;
 
     if (swap.onchainAmount && expectedAmount > swap.onchainAmount) {
@@ -836,10 +827,10 @@
    */
   public createReverseSwap = async (args: {
     pairId: string,
+    pairHash?: string,
     orderSide: string,
     preimageHash: Buffer,
     invoiceAmount: number,
-<<<<<<< HEAD
 
     // Required for UTXO based chains
     claimPublicKey?: Buffer,
@@ -847,11 +838,6 @@
     // Required for Reverse Swaps to Ether or ERC20 tokens
     claimAddress?: string,
   }): Promise<{
-=======
-    claimPublicKey: Buffer,
-    pairHash?: string,
-  ): Promise<{
->>>>>>> 3cecf9c3
     id: string,
     invoice: string,
     redeemScript?: string,
@@ -865,18 +851,13 @@
       throw Errors.REVERSE_SWAPS_DISABLED();
     }
 
-<<<<<<< HEAD
     const side = this.getOrderSide(args.orderSide);
     const { base, quote, rate: pairRate } = this.getPair(args.pairId);
-=======
-    const side = this.getOrderSide(orderSide);
-    const { base, quote, rate: pairRate } = this.getPair(pairId);
-
-    if (pairHash !== undefined) {
-      this.validatePairHash(pairId, pairHash);
-    }
-
->>>>>>> 3cecf9c3
+
+    if (args.pairHash !== undefined) {
+      this.validatePairHash(args.pairId, args.pairHash);
+    }
+
     const { sending, receiving } = getSendingReceivingCurrency(base, quote, side);
 
     // Not the pretties way and also not the right spot to do input validation but
@@ -919,11 +900,7 @@
 
     this.verifyAmount(args.pairId, rate, args.invoiceAmount, side, true);
 
-<<<<<<< HEAD
-    const { baseFee, percentageFee } = await this.rateProvider.feeProvider.getFees(args.pairId, rate, side, args.invoiceAmount, BaseFeeType.ReverseLockup);
-=======
-    const { baseFee, percentageFee } = this.feeProvider.getFees(pairId, rate, side, invoiceAmount, true);
->>>>>>> 3cecf9c3
+    const { baseFee, percentageFee } = this.rateProvider.feeProvider.getFees(args.pairId, rate, side, args.invoiceAmount, BaseFeeType.ReverseLockup);
 
     const onchainAmount = Math.floor(args.invoiceAmount * rate) - (baseFee + percentageFee);
 
