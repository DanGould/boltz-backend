import { OutputType, SwapTreeSerializer } from 'boltz-core';
import { Provider } from 'ethers';
import { Op } from 'sequelize';
import { ConfigType } from '../Config';
import { parseTransaction } from '../Core';
import Logger from '../Logger';
import {
  checkEvmAddress,
  createApiCredential,
  decodeInvoice,
  decodeInvoiceAmount,
  formatError,
  getChainCurrency,
  getHexBuffer,
  getHexString,
  getLightningCurrency,
  getPairId,
  getRate,
  getSendingReceivingCurrency,
  getSwapMemo,
  getUnixTime,
  getVersion,
  reverseBuffer,
  splitPairId,
  stringify,
} from '../Utils';
import ApiErrors from '../api/Errors';
import { checkPreimageHashLength } from '../api/Utils';
import ElementsClient from '../chain/ElementsClient';
import {
  etherDecimals,
  ethereumPrepayMinerFeeGasLimit,
  gweiDecimals,
} from '../consts/Consts';
import DefaultMap from '../consts/DefaultMap';
import {
  BaseFeeType,
  CurrencyType,
  OrderSide,
  ServiceInfo,
  ServiceWarning,
  SwapType,
  SwapUpdateEvent,
  SwapVersion,
} from '../consts/Enums';
import { PairConfig } from '../consts/Types';
import ReverseSwap from '../db/models/ReverseSwap';
import Swap from '../db/models/Swap';
import ChainSwapRepository, {
  ChainSwapInfo,
} from '../db/repositories/ChainSwapRepository';
import ChannelCreationRepository from '../db/repositories/ChannelCreationRepository';
import PairRepository from '../db/repositories/PairRepository';
import ReferralRepository from '../db/repositories/ReferralRepository';
import ReverseRoutingHintRepository from '../db/repositories/ReverseRoutingHintRepository';
import ReverseSwapRepository from '../db/repositories/ReverseSwapRepository';
import SwapRepository from '../db/repositories/SwapRepository';
import {
  HopHint,
  InvoiceFeature,
  PaymentResponse,
} from '../lightning/LightningClient';
import LndClient from '../lightning/LndClient';
import ClnClient from '../lightning/cln/ClnClient';
import {
  Balances,
  ChainInfo,
  CurrencyInfo,
  DeriveKeysResponse,
  GetBalanceResponse,
  GetInfoResponse,
  LightningInfo,
} from '../proto/boltzrpc_pb';
import { ChainSwapMinerFees } from '../rates/FeeProvider';
import LockupTransactionTracker from '../rates/LockupTransactionTracker';
import RateProvider from '../rates/RateProvider';
import { PairTypeLegacy } from '../rates/providers/RateProviderLegacy';
import ErrorsSwap from '../swap/Errors';
import NodeSwitch from '../swap/NodeSwitch';
import { SwapNurseryEvents } from '../swap/PaymentHandler';
import SwapManager, { ChannelCreationInfo } from '../swap/SwapManager';
import SwapOutputType from '../swap/SwapOutputType';
import WalletManager, { Currency } from '../wallet/WalletManager';
import EthereumManager from '../wallet/ethereum/EthereumManager';
import Blocks from './Blocks';
import ElementsService from './ElementsService';
import Errors from './Errors';
import EventHandler from './EventHandler';
import NodeInfo from './NodeInfo';
import PaymentRequestUtils from './PaymentRequestUtils';
import TimeoutDeltaProvider, {
  PairTimeoutBlocksDelta,
} from './TimeoutDeltaProvider';
import TransactionFetcher from './TransactionFetcher';
import { calculateTimeoutDate, getCurrency } from './Utils';
import { SwapToClaimPreimage } from './cooperative/DeferredClaimer';
import EipSigner from './cooperative/EipSigner';
import MusigSigner from './cooperative/MusigSigner';

type NetworkContracts = {
  network: {
    chainId: number;
    name?: string;
  };
  swapContracts: Map<string, string>;
  tokens: Map<string, string>;
};

type Contracts = {
  ethereum?: NetworkContracts;
  rsk?: NetworkContracts;
};

class Service {
  public allowReverseSwaps = true;

  private nodeInfo: NodeInfo;
  public swapManager: SwapManager;
  public eventHandler: EventHandler;
  public elementsService: ElementsService;

  public readonly transactionFetcher: TransactionFetcher;

  public readonly eipSigner: EipSigner;
  public readonly musigSigner: MusigSigner;
  public readonly rateProvider: RateProvider;
  public readonly lockupTransactionTracker: LockupTransactionTracker;

  private prepayMinerFee: boolean;

  private readonly paymentRequestUtils: PaymentRequestUtils;
  private readonly timeoutDeltaProvider: TimeoutDeltaProvider;

  private static MinInboundLiquidity = 10;
  private static MaxInboundLiquidity = 50;

  constructor(
    private logger: Logger,
    config: ConfigType,
    public walletManager: WalletManager,
    private nodeSwitch: NodeSwitch,
    public currencies: Map<string, Currency>,
    blocks: Blocks,
  ) {
    this.prepayMinerFee = config.prepayminerfee;
    this.logger.debug(
      `Prepay miner fee for Reverse Swaps is ${
        this.prepayMinerFee ? 'enabled' : 'disabled'
      }`,
    );

    this.paymentRequestUtils = new PaymentRequestUtils(
      this.currencies.get(ElementsClient.symbol),
    );
    this.timeoutDeltaProvider = new TimeoutDeltaProvider(
      this.logger,
      config,
      currencies,
      this.nodeSwitch,
    );
    this.rateProvider = new RateProvider(
      this.logger,
      config.rates.interval,
      currencies,
      this.walletManager,
      this.getFeeEstimation,
    );

    this.logger.debug(
      `Using ${
        config.swapwitnessaddress ? 'P2WSH' : 'P2SH nested P2WSH'
      } addresses for legacy Bitcoin Submarine Swaps`,
    );

    this.lockupTransactionTracker = new LockupTransactionTracker(
      this.logger,
      this.currencies,
      this.rateProvider,
    );

    this.swapManager = new SwapManager(
      this.logger,
      this.walletManager,
      this.nodeSwitch,
      this.rateProvider,
      this.timeoutDeltaProvider,
      this.paymentRequestUtils,
      new SwapOutputType(
        config.swapwitnessaddress
          ? OutputType.Bech32
          : OutputType.Compatibility,
      ),
      config.retryInterval,
      blocks,
      config.swap,
      this.lockupTransactionTracker,
    );

    this.eventHandler = new EventHandler(
      this.logger,
      this.currencies,
      this.swapManager.nursery,
    );

    this.nodeInfo = new NodeInfo(this.logger, this.currencies);
    this.elementsService = new ElementsService(
      this.currencies,
      this.walletManager,
    );
    this.transactionFetcher = new TransactionFetcher(this.currencies);
    this.eipSigner = new EipSigner(
      this.logger,
      this.currencies,
      this.walletManager,
    );
    this.musigSigner = new MusigSigner(
      this.logger,
      this.currencies,
      this.walletManager,
      this.swapManager.nursery,
    );
  }

  public init = async (configPairs: PairConfig[]): Promise<void> => {
    const dbPairSet = new Set<string>();
    const dbPairs = await PairRepository.getPairs();

    dbPairs.forEach((dbPair) => {
      dbPairSet.add(dbPair.id);
    });

    const checkCurrency = (symbol: string) => {
      if (!this.currencies.has(symbol)) {
        throw Errors.CURRENCY_NOT_FOUND(symbol);
      }
    };

    for (const configPair of configPairs) {
      const id = getPairId(configPair);

      checkCurrency(configPair.base);
      checkCurrency(configPair.quote);

      if (!dbPairSet.has(id)) {
        await PairRepository.addPair({
          id,
          ...configPair,
        });
        this.logger.silly(`Added pair to database: ${id}`);
      }
    }

    this.logger.verbose('Updated pairs in the database');

    this.timeoutDeltaProvider.init(
      configPairs,
      this.walletManager.ethereumManagers,
    );

    this.rateProvider.feeProvider.init(configPairs);
    await this.rateProvider.init(configPairs);

    await this.nodeInfo.init();
  };

  public convertToPairAndSide = (
    from: string,
    to: string,
  ): { pairId: string; orderSide: string } => {
    const pair = (
      [
        [getPairId({ base: from, quote: to }), false],
        [getPairId({ base: to, quote: from }), true],
      ] as [string, boolean][]
    ).find(([val]) => this.rateProvider.has(val));

    if (pair === undefined) {
      throw Errors.PAIR_NOT_FOUND(getPairId({ base: from, quote: to }));
    }

    return {
      pairId: pair[0],
      orderSide: pair[1] ? 'buy' : 'sell',
    };
  };

  /**
   * Gets general information about this Boltz instance and the nodes it is connected to
   */
  public getInfo = async (): Promise<GetInfoResponse> => {
    const response = new GetInfoResponse();
    const map = response.getChainsMap();

    response.setVersion(getVersion());

    for (const [symbol, currency] of this.currencies) {
      const chain = new ChainInfo();

      if (currency.chainClient) {
        try {
          const [networkInfo, blockchainInfo] = await Promise.all([
            currency.chainClient.getNetworkInfo(),
            currency.chainClient.getBlockchainInfo(),
          ]);

          chain.setVersion(networkInfo.version);
          chain.setConnections(networkInfo.connections);

          chain.setBlocks(blockchainInfo.blocks);
          chain.setScannedBlocks(blockchainInfo.scannedBlocks);
        } catch (error) {
          chain.setError(formatError(error));
        }
      } else if (currency.provider) {
        try {
          const blockNumber = await currency.provider.getBlockNumber();

          chain.setBlocks(blockNumber);
          chain.setScannedBlocks(blockNumber);
        } catch (error) {
          chain.setError(formatError(error));
        }
      }

      const currencyInfo = new CurrencyInfo();
      currencyInfo.setChain(chain);

      await Promise.all(
        [currency.lndClient, currency.clnClient]
          .filter(
            (client): client is LndClient | ClnClient => client !== undefined,
          )
          .map(async (client) => {
            const info = new LightningInfo();

            try {
              const infoRes = await client.getInfo();

              const channels = new LightningInfo.Channels();

              channels.setActive(infoRes.channels.active);
              channels.setInactive(infoRes.channels.inactive);
              channels.setPending(infoRes.channels.pending);

              info.setChannels(channels);

              info.setVersion(infoRes.version);
              info.setBlockHeight(infoRes.blockHeight);
            } catch (error) {
              info.setError(
                typeof error === 'object' ? (error as any).details : error,
              );
            }

            currencyInfo.getLightningMap().set(client.serviceName(), info);
          }),
      );

      map.set(symbol, currencyInfo);
    }

    return response;
  };

  public rescan = async (
    symbol: string,
    startHeight: number,
  ): Promise<number> => {
    const currency = getCurrency(this.currencies, symbol);

    let endHeight: number;

    if (currency.chainClient) {
      endHeight = (await currency.chainClient.getBlockchainInfo()).blocks;
      await currency.chainClient.rescanChain(startHeight);
    } else if (currency.provider) {
      const manager = this.walletManager.ethereumManagers.find((manager) =>
        manager.hasSymbol(symbol),
      );
      if (manager === undefined) {
        throw Errors.NO_CHAIN_FOR_SYMBOL();
      }

      endHeight = await manager.provider.getBlockNumber();
      await manager.contractEventHandler.rescan(startHeight);
    } else {
      throw Errors.NO_CHAIN_FOR_SYMBOL();
    }

    return endHeight;
  };

  /**
   * Gets the balance for either all wallets or just a single one if specified
   */
  public getBalance = async (): Promise<GetBalanceResponse> => {
    const response = new GetBalanceResponse();
    const map = response.getBalancesMap();

    for (const [symbol, wallet] of this.walletManager.wallets) {
      const balances = new Balances();

      const currency = this.currencies.get(symbol);

      const lightningClients = currency
        ? [currency.lndClient, currency.clnClient].filter(
            (client): client is LndClient | ClnClient => client !== undefined,
          )
        : [];

      await Promise.all(
        [wallet, ...lightningClients].map(async (bf) => {
          const res = await bf.getBalance();

          const walletBal = new Balances.WalletBalance();

          walletBal.setConfirmed(res.confirmedBalance);
          walletBal.setUnconfirmed(res.unconfirmedBalance);

          balances.getWalletsMap().set(bf.serviceName(), walletBal);
        }),
      );

      await Promise.all(
        lightningClients.map(async (client) => {
          const lightningBalance = new Balances.LightningBalance();

          const channelsList = await client.listChannels();

          let localBalance = 0n;
          let remoteBalance = 0n;

          channelsList.forEach((channel) => {
            localBalance += BigInt(channel.localBalance);
            remoteBalance += BigInt(channel.remoteBalance);
          });

          lightningBalance.setLocal(Number(localBalance));
          lightningBalance.setRemote(Number(remoteBalance));

          balances
            .getLightningMap()
            .set(client.serviceName(), lightningBalance);
        }),
      );

      map.set(symbol, balances);
    }

    return response;
  };

  /**
   * Gets all supported pairs and their conversion rates
   */
  public getPairs = (): {
    info: ServiceInfo[];
    warnings: ServiceWarning[];
    pairs: Map<string, PairTypeLegacy>;
  } => {
    return {
      info: this.getInfos(),
      warnings: this.getWarnings(),
      pairs: this.rateProvider.providers[SwapVersion.Legacy].pairs,
    };
  };

  public getInfos = (): ServiceInfo[] => {
    const infos: ServiceInfo[] = [];

    if (this.prepayMinerFee) {
      infos.push(ServiceInfo.PrepayMinerFee);
    }

    return infos;
  };

  public getWarnings = (): ServiceWarning[] => {
    const warnings: ServiceWarning[] = [];

    if (!this.allowReverseSwaps) {
      warnings.push(ServiceWarning.ReverseSwapsDisabled);
    }

    return warnings;
  };

  public getNodes = () => this.nodeInfo.uris;

  public getNodeStats = () => this.nodeInfo.stats;

  public getRoutingHints = async (
    symbol: string,
    routingNode: string,
  ): Promise<{ hopHintsList: HopHint[] }[]> => {
    const hints = await this.swapManager.routingHints.getRoutingHints(
      symbol,
      routingNode,
    );
    return hints.map((hop) => ({
      hopHintsList: hop,
    }));
  };

  public getTimeouts = () => {
    return this.timeoutDeltaProvider.timeoutDeltas;
  };

  /**
   * Gets the contract address used by the Boltz instance
   */
  public getContracts = async (): Promise<Contracts> => {
    if (this.walletManager.ethereumManagers.length === 0) {
      throw Errors.ETHEREUM_NOT_ENABLED();
    }

    const result: Contracts = {};

    const transformManager = async (manager: EthereumManager) => {
      result[manager.networkDetails.name.toLowerCase()] =
        await manager.getContractDetails();
    };

    await Promise.all(
      this.walletManager.ethereumManagers.map((manager) =>
        transformManager(manager),
      ),
    );

    return result;
  };

  /**
   * Gets a hex encoded transaction from a transaction hash on the specified network
   */
  public getTransaction = async (
    symbol: string,
    transactionHash: string,
  ): Promise<string> => {
    const currency = getCurrency(this.currencies, symbol);

    if (currency.chainClient === undefined) {
      throw Errors.NOT_SUPPORTED_BY_SYMBOL(symbol);
    }

    return await currency.chainClient.getRawTransaction(transactionHash);
  };

  public getReverseBip21 = async (invoice: string) => {
    const reverseSwap = await ReverseSwapRepository.getReverseSwap({
      invoice,
    });
    if (!reverseSwap) {
      return undefined;
    }

    const hint = await ReverseRoutingHintRepository.getHint(reverseSwap.id);
    if (!hint) {
      return undefined;
    }

    return {
      bip21: hint.bip21,
      signature: hint.signature,
    };
  };

  public deriveKeys = (symbol: string, index: number): DeriveKeysResponse => {
    const wallet = this.walletManager.wallets.get(symbol.toUpperCase());

    if (wallet === undefined) {
      throw Errors.CURRENCY_NOT_FOUND(symbol);
    }

    const keys = wallet.getKeysByIndex(index);

    const response = new DeriveKeysResponse();

    response.setPublicKey(getHexString(keys.publicKey));
    response.setPrivateKey(getHexString(keys.privateKey!));

    return response;
  };

  /**
   * Gets an address of a specified wallet
   */
  public getAddress = async (symbol: string): Promise<string> => {
    const wallet = this.walletManager.wallets.get(symbol);

    if (wallet !== undefined) {
      return wallet.getAddress();
    }

    throw Errors.CURRENCY_NOT_FOUND(symbol);
  };

  public getBlockHeights = async (
    symbol?: string,
  ): Promise<Map<string, number>> => {
    const currencies = symbol
      ? [getCurrency(this.currencies, symbol)]
      : Array.from(this.currencies.values());

    return new Map<string, number>(
      (await Promise.all(
        currencies.map(async (currency) => {
          if (currency.chainClient) {
            return [
              currency.symbol,
              (await currency.chainClient.getBlockchainInfo()).blocks,
            ];
          } else {
            return [
              currency.symbol,
              (await currency.provider?.getBlockNumber()) || 0,
            ];
          }
        }),
      )) as [string, number][],
    );
  };

  /**
   * Gets a fee estimation in satoshis per vbyte or GWEI for either all currencies or just a single one if specified
   */
  public getFeeEstimation = async (
    symbol?: string,
    blocks?: number,
  ): Promise<Map<string, number>> => {
    const map = new Map<string, number>();

    const numBlocks = blocks === undefined ? 2 : blocks;

    const estimateFeeForProvider = async (provider: Provider) =>
      Number(await this.getGasPrice(provider)) / Number(gweiDecimals);

    const estimateFee = async (currency: Currency): Promise<number> => {
      if (currency.chainClient) {
        return currency.chainClient.estimateFee(numBlocks);
      } else if (currency.provider) {
        return estimateFeeForProvider(currency.provider);
      } else {
        throw Errors.NOT_SUPPORTED_BY_SYMBOL(currency.symbol);
      }
    };

    if (symbol !== undefined) {
      const currency = getCurrency(this.currencies, symbol);
      if (currency.type !== CurrencyType.ERC20) {
        map.set(symbol, await estimateFee(currency));
      } else {
        const manager = this.walletManager.ethereumManagers.find((manager) =>
          manager.hasSymbol(currency.symbol),
        )!;
        map.set(manager.networkDetails.symbol, await estimateFee(currency));
      }
    } else {
      await Promise.all(
        this.walletManager.ethereumManagers.map(async (manager) => {
          map.set(
            manager.networkDetails.symbol,
            await estimateFeeForProvider(manager.provider),
          );
        }),
      );

      for (const [symbol, currency] of this.currencies) {
        if (currency.type === CurrencyType.ERC20) {
          continue;
        }

        map.set(symbol, await estimateFee(currency));
      }
    }

    return map;
  };

  /**
   * Broadcast a hex encoded transaction on the specified network
   */
  public broadcastTransaction = async (
    symbol: string,
    transactionHex: string,
  ): Promise<string> => {
    const currency = getCurrency(this.currencies, symbol);

    if (currency.chainClient === undefined) {
      throw Errors.NOT_SUPPORTED_BY_SYMBOL(symbol);
    }

    const wallet = this.walletManager.wallets.get(symbol);
    const transaction = parseTransaction(currency.type, transactionHex);
<<<<<<< HEAD

    const outputAddresses =
      wallet !== undefined
        ? transaction.outs
            // Filter Liquid fee outputs
            .filter((out) => out.script.length > 0)
            .map((out) => wallet.encodeAddress(out.script))
        : [];

    const [swapLockups, chainLockups, reverseSwapsClaimed] = await Promise.all([
      outputAddresses.length > 0
        ? SwapRepository.getSwaps({
            lockupAddress: {
              [Op.in]: outputAddresses,
            },
          })
        : new Promise<Swap[]>((resolve) => resolve([])),
      outputAddresses.length > 0
        ? ChainSwapRepository.getChainSwapsByData(
            {
              lockupAddress: {
                [Op.in]: outputAddresses,
              },
            },
            {},
          )
        : new Promise<Swap[]>((resolve) => resolve([])),
      ReverseSwapRepository.getReverseSwaps({
        transactionId: {
          [Op.in]: transaction.ins.map((input) =>
            getHexString(reverseBuffer(input.hash)),
          ),
        },
      }),
    ]);

    // Only allow lowball when Reverse Swaps are being claimed and no Swap lockup happens
    // That prevents transactions that we could accept 0-conf for from being broadcast through our API
    const isSwapRelated =
      swapLockups.length === 0 &&
      chainLockups.length === 0 &&
      reverseSwapsClaimed.length > 0;
=======

    const inputIds = transaction.ins.map((input) =>
      getHexString(reverseBuffer(input.hash)),
    );
    const [swapsLocked, reverseSwapsClaimed, swapsRefunded] = await Promise.all(
      [
        wallet !== undefined
          ? SwapRepository.getSwaps({
              lockupAddress: {
                [Op.in]: transaction.outs
                  // Filter Liquid fee outputs
                  .filter((out) => out.script.length > 0)
                  .map((out) => wallet.encodeAddress(out.script)),
              },
            })
          : new Promise<Swap[]>((resolve) => resolve([])),
        ReverseSwapRepository.getReverseSwaps({
          transactionId: {
            [Op.in]: inputIds,
          },
        }),
        SwapRepository.getSwaps({
          lockupTransactionId: {
            [Op.in]: inputIds,
          },
        }),
      ],
    );
    const swapsSpent = (reverseSwapsClaimed as (Swap | ReverseSwap)[]).concat(
      swapsRefunded,
    );

    // Only allow lowball when Reverse Swaps are being claimed or Submarine Swaps being refunded
    // and no Submarine Swap lockup happens
    // That prevents transactions that we could accept 0-conf for from being broadcast through our API
    const isSwapRelated = swapsLocked.length === 0 && swapsSpent.length > 0;
>>>>>>> c4f62876

    if (isSwapRelated) {
      this.logger.debug(
        `Broadcasting transaction related to Swaps (${swapsSpent.map((r) => r.id).join(', ')}): ${transaction.getId()}`,
      );
    }

    try {
      return await currency.chainClient.sendRawTransaction(
        transactionHex,
        isSwapRelated,
      );
    } catch (error) {
      // This special error is thrown when a Submarine Swap that has not timed out yet is refunded
      // To improve the UX we will throw not only the error but also some additional information
      // regarding when the Submarine Swap can be refunded
      if (
        (error as any).code === -26 &&
        (error as any).message.startsWith(
          'non-mandatory-script-verify-flag (Locktime requirement not satisfied)',
        )
      ) {
        if (swapsRefunded.length === 0) {
          throw error;
        }

        const { blocks } = await currency.chainClient.getBlockchainInfo();

        throw {
          error: (error as any).message,
          timeoutBlockHeight: swapsRefunded[0].timeoutBlockHeight,
          // Here we don't need to check whether the Swap has timed out yet because
          // if the error above has been thrown, we can be sure that this is not the case
          timeoutEta: calculateTimeoutDate(
            symbol,
            swapsRefunded[0].timeoutBlockHeight - blocks,
          ),
        };
      } else {
        throw error;
      }
    }
  };

  /**
   * Updates the timeout block delta of a pair
   */
  public updateTimeoutBlockDelta = (
    pairId: string,
    newDeltas: PairTimeoutBlocksDelta,
  ): void => {
    this.timeoutDeltaProvider.setTimeout(pairId, newDeltas);

    this.logger.info(
      `Updated timeout block delta of ${pairId} to ${stringify(newDeltas)}`,
    );
  };

  public addReferral = async (referral: {
    id: string;
    feeShare: number;
    routingNode?: string;
  }): Promise<{
    apiKey: string;
    apiSecret: string;
  }> => {
    if (referral.id === '') {
      throw new Error('referral IDs cannot be empty');
    }

    if (referral.feeShare > 100 || referral.feeShare < 0) {
      throw new Error('referral fee share must be between 0 and 100');
    }

    const apiKey = createApiCredential();
    const apiSecret = createApiCredential();

    await ReferralRepository.addReferral({
      ...referral,
      apiKey,
      apiSecret,
    });

    this.logger.info(
      `Added referral ${referral.id} with ${
        referral.routingNode !== undefined
          ? `routing node ${referral.routingNode} and `
          : ''
      }fee share ${referral.feeShare}%`,
    );

    return {
      apiKey,
      apiSecret,
    };
  };

  public setSwapStatus = async (id: string, status: string) => {
    if (
      ![
        SwapUpdateEvent.InvoiceFailedToPay,
        SwapUpdateEvent.InvoicePending,
      ].includes(status as unknown as SwapUpdateEvent)
    ) {
      throw Errors.SET_SWAP_UPDATE_EVENT_NOT_ALLOWED(status);
    }

    const swap = await SwapRepository.getSwap({ id });
    if (!swap) {
      throw Errors.SWAP_NOT_FOUND(id);
    }
    await SwapRepository.setSwapStatus(
      swap,
      status,
      status === SwapUpdateEvent.InvoiceFailedToPay
        ? cancelledViaCliFailureReason
        : undefined,
    );
    // Not the nicest way to do it, but works for the 2 whitelisted events
    this.swapManager.nursery.emit(
      status as unknown as keyof SwapNurseryEvents,
      swap,
    );
  };

  public getLockedFunds = async (): Promise<
    Map<string, { reverseSwaps: ReverseSwap[]; chainSwaps: ChainSwapInfo[] }>
  > => {
    const [pendingReverseSwaps, pendingChainSwaps] = await Promise.all([
      ReverseSwapRepository.getReverseSwaps({
        status: {
          [Op.in]: [
            SwapUpdateEvent.TransactionMempool,
            SwapUpdateEvent.TransactionConfirmed,
          ],
        },
      }),
      ChainSwapRepository.getChainSwaps({
        status: {
          [Op.in]: [
            SwapUpdateEvent.TransactionServerMempool,
            SwapUpdateEvent.TransactionServerConfirmed,
          ],
        },
      }),
    ]);

    const res = new DefaultMap<
      string,
      { reverseSwaps: ReverseSwap[]; chainSwaps: ChainSwapInfo[] }
    >(() => ({
      chainSwaps: [],
      reverseSwaps: [],
    }));

    pendingReverseSwaps.forEach((pending) => {
      const pair = splitPairId(pending.pair);
      res
        .get(getChainCurrency(pair.base, pair.quote, pending.orderSide, true))
        .reverseSwaps.push(pending);
    });
    pendingChainSwaps.forEach((pending) => {
      res.get(pending.sendingData.symbol).chainSwaps.push(pending);
    });

    return res;
  };

  public getPendingSweeps = (): Map<string, SwapToClaimPreimage[]> => {
    return this.swapManager.deferredClaimer.pendingSweepsValues();
  };

  /**
   * Creates a new Swap from the chain to Lightning
   */
  public createSwap = async (args: {
    pairId: string;
    orderSide: string;
    preimageHash: Buffer;
    version: SwapVersion;
    channel?: ChannelCreationInfo;

    // Referral ID for the swap
    referralId?: string;

    // Only required for UTXO based chains
    refundPublicKey?: Buffer;

    // Invoice, if available, to adjust the timeout block height
    invoice?: string;
  }): Promise<{
    id: string;
    address: string;
    canBeRouted: boolean;
    timeoutBlockHeight: number;

    // Is undefined when Ether or ERC20 tokens are swapped to Lightning
    redeemScript?: string;

    // Only set for Taproot swaps
    claimPublicKey?: string;
    swapTree?: SwapTreeSerializer.SerializedTree;

    // Is undefined when Bitcoin or Litecoin is swapped to Lightning
    claimAddress?: string;

    blindingKey?: string;
  }> => {
    await this.checkSwapWithPreimageExists(args.preimageHash);

    const { base, quote } = this.getPair(args.pairId);
    const orderSide = this.getOrderSide(args.orderSide);

    switch (
      getCurrency(
        this.currencies,
        getChainCurrency(base, quote, orderSide, false),
      ).type
    ) {
      case CurrencyType.BitcoinLike:
      case CurrencyType.Liquid:
        if (args.refundPublicKey === undefined) {
          throw ApiErrors.UNDEFINED_PARAMETER('refundPublicKey');
        }
        break;

      case CurrencyType.Ether:
      case CurrencyType.ERC20:
        break;

      default:
        if (args.version !== SwapVersion.Legacy) {
          throw Errors.UNSUPPORTED_SWAP_VERSION();
        }
    }

    const lightningCurrency = getLightningCurrency(
      base,
      quote,
      orderSide,
      false,
    );

    if (
      !NodeSwitch.hasClient(getCurrency(this.currencies, lightningCurrency))
    ) {
      throw ErrorsSwap.NO_LIGHTNING_SUPPORT(lightningCurrency);
    }

    if (args.channel) {
      if (args.channel.inboundLiquidity > Service.MaxInboundLiquidity) {
        throw Errors.EXCEEDS_MAX_INBOUND_LIQUIDITY(
          args.channel.inboundLiquidity,
          Service.MaxInboundLiquidity,
        );
      }

      if (args.channel.inboundLiquidity < Service.MinInboundLiquidity) {
        throw Errors.BENEATH_MIN_INBOUND_LIQUIDITY(
          args.channel.inboundLiquidity,
          Service.MinInboundLiquidity,
        );
      }
    }

    const [timeoutBlockDelta, canBeRouted] =
      await this.timeoutDeltaProvider.getTimeout(
        args.pairId,
        orderSide,
        SwapType.Submarine,
        args.version,
        args.invoice,
        args.referralId,
      );

    if (!canBeRouted) {
      this.logger.warn(
        `Could not query ${lightningCurrency} routes for: ${args.invoice}`,
      );
    }

    const referralId = await this.getReferralId(args.referralId);

    const {
      id,
      address,
      swapTree,
      timeoutBlockHeight,
      blindingKey,
      redeemScript,
      claimAddress,
      claimPublicKey,
    } = await this.swapManager.createSwap({
      orderSide,
      referralId,
      timeoutBlockDelta,

      baseCurrency: base,
      quoteCurrency: quote,
      version: args.version,
      channel: args.channel,
      preimageHash: args.preimageHash,
      refundPublicKey: args.refundPublicKey,
    });

    this.eventHandler.emitSwapCreation(id);

    return {
      id,
      address,
      swapTree,
      canBeRouted,
      blindingKey,
      redeemScript,
      claimAddress,
      claimPublicKey,
      timeoutBlockHeight,
    };
  };

  /**
   * Gets the rates for a Submarine Swap that has coins in its lockup address but no invoice yet
   */
  public getSwapRates = async (
    id: string,
  ): Promise<{
    onchainAmount: number;
    submarineSwap: {
      invoiceAmount: number;
    };
  }> => {
    const swap = await SwapRepository.getSwap({
      id,
    });

    if (!swap) {
      throw Errors.SWAP_NOT_FOUND(id);
    }

    if (!swap.onchainAmount) {
      throw Errors.SWAP_NO_LOCKUP();
    }

    const { base, quote } = splitPairId(swap.pair);
    const onchainCurrency = getChainCurrency(
      base,
      quote,
      swap.orderSide,
      false,
    );

    const rate = getRate(swap.rate!, swap.orderSide, false);

    const percentageFee = this.rateProvider.feeProvider.getPercentageFee(
      swap.pair,
      SwapType.Submarine,
    );
    const baseFee = this.rateProvider.feeProvider.getBaseFee(
      onchainCurrency,
      swap.version,
      BaseFeeType.NormalClaim,
    );

    const invoiceAmount = this.calculateInvoiceAmount(
      swap.orderSide,
      rate,
      swap.onchainAmount,
      baseFee,
      percentageFee,
    );

    this.verifyAmount(swap.pair, rate, invoiceAmount, swap.orderSide, false);

    return {
      onchainAmount: swap.onchainAmount,
      submarineSwap: {
        invoiceAmount,
      },
    };
  };

  public setInvoice = async (
    id: string,
    invoice: string,
    pairHash?: string,
  ) => {
    const swap = await SwapRepository.getSwap({
      id,
    });

    if (!swap) {
      throw Errors.SWAP_NOT_FOUND(id);
    }

    if (swap.invoice) {
      throw Errors.SWAP_HAS_INVOICE_ALREADY(id);
    }

    const { base, quote } = splitPairId(swap.pair);
    const lightningCurrency = getLightningCurrency(
      base,
      quote,
      swap.orderSide,
      false,
    );

    swap.invoiceAmount = decodeInvoiceAmount(invoice);
    const lightningClient = this.nodeSwitch.getSwapNode(
      this.currencies.get(lightningCurrency)!,
      swap,
    );

    const [cltvLimit, decodedInvoice] = await Promise.all([
      this.timeoutDeltaProvider.getCltvLimit(swap),
      lightningClient.decodeInvoice(invoice),
    ]);

    const requiredTimeout = await this.timeoutDeltaProvider.checkRoutability(
      lightningClient,
      decodedInvoice,
      cltvLimit,
    );

    if (requiredTimeout == TimeoutDeltaProvider.noRoutes) {
      throw ErrorsSwap.NO_ROUTE_FOUND();
    }

    return this.setSwapInvoice(swap, invoice, true, pairHash);
  };

  /**
   * Sets the invoice for Submarine Swap
   */
  private setSwapInvoice = async (
    swap: Swap,
    invoice: string,
    canBeRouted: boolean,
    pairHash?: string,
  ): Promise<{
    bip21: string;
    expectedAmount: number;
    acceptZeroConf: boolean;
  }> => {
    const { base, quote, rate: pairRate } = this.getPair(swap.pair);

    if (pairHash !== undefined) {
      this.rateProvider.providers[swap.version].validatePairHash(
        pairHash,
        swap.pair,
        swap.orderSide,
        SwapType.Submarine,
      );
    }

    const chainCurrency = getChainCurrency(base, quote, swap.orderSide, false);
    const lightningCurrency = getLightningCurrency(
      base,
      quote,
      swap.orderSide,
      false,
    );

    const decodedInvoice = decodeInvoice(invoice);
    swap.invoiceAmount = decodedInvoice.satoshis;

    const { destination, features } = await this.nodeSwitch
      .getSwapNode(getCurrency(this.currencies, lightningCurrency)!, swap)
      .decodeInvoice(invoice);

    if (this.nodeInfo.isOurNode(destination)) {
      throw Errors.DESTINATION_BOLTZ_NODE();
    }

    if (features.has(InvoiceFeature.AMP)) {
      throw Errors.AMP_INVOICES_NOT_SUPPORTED();
    }

    const rate = swap.rate || getRate(pairRate, swap.orderSide, false);
    this.verifyAmount(
      swap.pair,
      rate,
      swap.invoiceAmount,
      swap.orderSide,
      false,
    );

    const { baseFee, percentageFee } = this.rateProvider.feeProvider.getFees(
      swap.pair,
      swap.version,
      rate,
      swap.orderSide,
      swap.invoiceAmount,
      SwapType.Submarine,
      BaseFeeType.NormalClaim,
    );

    const expectedAmount =
      Math.floor(swap.invoiceAmount * rate) + baseFee + percentageFee;

    if (swap.onchainAmount && expectedAmount > swap.onchainAmount) {
      const maxInvoiceAmount = this.calculateInvoiceAmount(
        swap.orderSide,
        rate,
        swap.onchainAmount,
        baseFee,
        this.rateProvider.feeProvider.getPercentageFee(
          swap.pair,
          SwapType.Submarine,
        ),
      );

      throw Errors.INVALID_INVOICE_AMOUNT(maxInvoiceAmount);
    }

    const acceptZeroConf = this.rateProvider.acceptZeroConf(
      chainCurrency,
      expectedAmount,
    );

    // When we do not accept 0-conf, we make sure there is enough time for a lockup transaction to confirm
    if (!acceptZeroConf) {
      const minutesUntilExpiry =
        (decodedInvoice.timeExpireDate - getUnixTime()) / 60;

      if (
        (TimeoutDeltaProvider.blockTimes.get(chainCurrency) || 0) * 2 >
        minutesUntilExpiry
      ) {
        throw Errors.INVOICE_EXPIRY_TOO_SHORT();
      }
    }

    await this.swapManager.setSwapInvoice(
      swap,
      invoice,
      swap.invoiceAmount,
      expectedAmount,
      percentageFee,
      acceptZeroConf,
      canBeRouted,
      this.eventHandler.emitSwapInvoiceSet,
    );

    return {
      expectedAmount,
      acceptZeroConf,
      bip21: this.paymentRequestUtils.encodeBip21(
        chainCurrency,
        swap.lockupAddress,
        expectedAmount,
        getSwapMemo(lightningCurrency, SwapType.Submarine),
      )!,
    };
  };

  /**
   * Creates a Submarine Swap with an invoice
   *
   * This method combines "createSwap" and "setSwapInvoice"
   */
  public createSwapWithInvoice = async (
    pairId: string,
    orderSide: string,
    refundPublicKey: Buffer,
    invoice: string,
    pairHash?: string,
    referralId?: string,
    channel?: ChannelCreationInfo,
    version: SwapVersion = SwapVersion.Legacy,
  ): Promise<{
    id: string;
    bip21: string;
    address: string;
    expectedAmount: number;
    acceptZeroConf: boolean;
    timeoutBlockHeight: number;

    // Is undefined when Ether or ERC20 tokens are swapped to Lightning
    redeemScript?: string;

    // Only set for Taproot swaps
    claimPublicKey?: string;
    swapTree?: SwapTreeSerializer.SerializedTree;

    // Is undefined when Bitcoin or Litecoin is swapped to Lightning
    claimAddress?: string;

    blindingKey?: string;
  }> => {
    let swap = await SwapRepository.getSwap({
      invoice,
    });

    if (swap) {
      throw Errors.SWAP_WITH_INVOICE_EXISTS();
    }

    const preimageHash = getHexBuffer(decodeInvoice(invoice).paymentHash!);
    checkPreimageHashLength(preimageHash);

    const {
      id,
      address,
      swapTree,
      canBeRouted,
      claimPublicKey,
      blindingKey,
      claimAddress,
      redeemScript,
      timeoutBlockHeight,
    } = await this.createSwap({
      pairId,
      channel,
      version,
      invoice,
      orderSide,
      referralId,
      preimageHash,
      refundPublicKey,
    });

    try {
      const { bip21, acceptZeroConf, expectedAmount } =
        await this.setSwapInvoice(
          (await SwapRepository.getSwap({
            id,
          }))!,
          invoice,
          canBeRouted,
          pairHash,
        );

      return {
        id,
        bip21,
        address,
        swapTree,
        blindingKey,
        claimAddress,
        redeemScript,
        acceptZeroConf,
        expectedAmount,
        claimPublicKey,
        timeoutBlockHeight,
      };
    } catch (error) {
      const channelCreation =
        await ChannelCreationRepository.getChannelCreation({
          swapId: id,
        });
      await channelCreation?.destroy();

      swap = await SwapRepository.getSwap({
        id,
      });
      await swap?.destroy();

      throw error;
    }
  };

  /**
   * Creates a new Swap from Lightning to the chain
   */
  public createReverseSwap = async (args: {
    pairId: string;
    version: SwapVersion;
    pairHash?: string;
    orderSide: string;
    preimageHash: Buffer;

    invoiceAmount?: number;
    onchainAmount?: number;

    // Public key of the node for which routing hints should be included in the invoice(s)
    routingNode?: string;

    // Referral ID for the reverse swap
    referralId?: string;

    // Required for UTXO based chains
    claimPublicKey?: Buffer;

    // Required for Reverse Swaps to Ether or ERC20 tokens
    claimAddress?: string;

    // Whether the Ethereum prepay miner fee should be enabled for the Reverse Swap
    prepayMinerFee?: boolean;

    // Address of the user to encode in the invoice memo
    userAddress?: string;
    userAddressSignature?: Buffer;

    claimCovenant?: boolean;
  }): Promise<{
    id: string;
    invoice: string;

    blindingKey?: string;
    lockupAddress: string;

    redeemScript?: string;

    // Only set for Taproot swaps
    refundPublicKey?: string;
    swapTree?: SwapTreeSerializer.SerializedTree;

    refundAddress?: string;

    onchainAmount?: number;
    minerFeeInvoice?: string;

    timeoutBlockHeight: number;

    prepayMinerFeeAmount?: number;
  }> => {
    if (!this.allowReverseSwaps) {
      throw Errors.REVERSE_SWAPS_DISABLED();
    }

    await this.checkSwapWithPreimageExists(args.preimageHash);

    const side = this.getOrderSide(args.orderSide);
    const { base, quote, rate: pairRate } = this.getPair(args.pairId);

    if (args.pairHash !== undefined) {
      this.rateProvider.providers[args.version].validatePairHash(
        args.pairHash,
        args.pairId,
        side,
        SwapType.ReverseSubmarine,
      );
    }

    const { sending, receiving } = getSendingReceivingCurrency(
      base,
      quote,
      side,
    );
    const sendingCurrency = getCurrency(this.currencies, sending);

    // Not the pretties way and also not the right spot to do input validation but
    // only at this point in time the type of the sending currency is known
    switch (sendingCurrency.type) {
      case CurrencyType.Liquid:
      case CurrencyType.BitcoinLike:
        if (args.claimPublicKey === undefined) {
          throw ApiErrors.UNDEFINED_PARAMETER('claimPublicKey');
        }

        if (args.prepayMinerFee === true) {
          throw ApiErrors.UNSUPPORTED_PARAMETER(sending, 'prepayMinerFee');
        }
        break;

      case CurrencyType.Ether:
      case CurrencyType.ERC20:
        if (args.claimAddress === undefined) {
          throw ApiErrors.UNDEFINED_PARAMETER('claimAddress');
        }

        args.claimAddress = checkEvmAddress(args.claimAddress);

        break;
    }

    const [onchainTimeoutBlockDelta] =
      await this.timeoutDeltaProvider.getTimeout(
        args.pairId,
        side,
        SwapType.ReverseSubmarine,
        args.version,
      );

    let lightningTimeoutBlockDelta = TimeoutDeltaProvider.convertBlocks(
      sending,
      receiving,
      onchainTimeoutBlockDelta,
    );

    // Add 15 blocks to the delta for same currency swaps and 25% for cross chain ones as buffer
    lightningTimeoutBlockDelta +=
      sending === receiving ? 15 : Math.ceil(lightningTimeoutBlockDelta * 0.25);

    const rate = getRate(pairRate, side, true);
    const feePercent = this.rateProvider.feeProvider.getPercentageFee(
      args.pairId,
      SwapType.ReverseSubmarine,
    );
    const baseFee = this.rateProvider.feeProvider.getBaseFee(
      sendingCurrency.symbol,
      args.version,
      BaseFeeType.ReverseLockup,
    );

    let onchainAmount: number;
    let holdInvoiceAmount: number;

    let percentageFee: number;

    // True when the invoice amount was set in the request, false when the onchain amount was set
    let invoiceAmountDefined: boolean;

    if (args.invoiceAmount !== undefined && args.onchainAmount !== undefined) {
      throw Errors.INVOICE_AND_ONCHAIN_AMOUNT_SPECIFIED();
    } else if (args.invoiceAmount !== undefined) {
      invoiceAmountDefined = true;

      this.checkWholeNumber(args.invoiceAmount);
      holdInvoiceAmount = args.invoiceAmount;

      onchainAmount = args.invoiceAmount * rate;

      percentageFee = Math.ceil(feePercent * onchainAmount);

      onchainAmount -= percentageFee + baseFee;
      onchainAmount = Math.floor(onchainAmount);
    } else if (args.onchainAmount !== undefined) {
      invoiceAmountDefined = false;

      this.checkWholeNumber(args.onchainAmount);
      onchainAmount = args.onchainAmount;

      holdInvoiceAmount = (args.onchainAmount + baseFee) / rate;
      holdInvoiceAmount = holdInvoiceAmount / (1 - feePercent);
      holdInvoiceAmount = Math.ceil(holdInvoiceAmount);

      percentageFee = Math.ceil(holdInvoiceAmount * rate * feePercent);
    } else {
      throw Errors.NO_AMOUNT_SPECIFIED();
    }

    this.verifyAmount(args.pairId, rate, holdInvoiceAmount, side, true);

    let prepayMinerFeeInvoiceAmount: number | undefined = undefined;
    let prepayMinerFeeOnchainAmount: number | undefined = undefined;

    const swapIsPrepayMinerFee =
      this.prepayMinerFee || args.prepayMinerFee === true;

    if (swapIsPrepayMinerFee) {
      if (
        sendingCurrency.type === CurrencyType.BitcoinLike ||
        sendingCurrency.type === CurrencyType.Liquid
      ) {
        prepayMinerFeeInvoiceAmount = Math.ceil(baseFee / rate);
        holdInvoiceAmount = Math.floor(
          holdInvoiceAmount - prepayMinerFeeInvoiceAmount,
        );
      } else {
        const gasPrice = await this.getGasPrice(sendingCurrency.provider!);
        prepayMinerFeeOnchainAmount = Number(
          (gasPrice * ethereumPrepayMinerFeeGasLimit) / etherDecimals,
        );

        const chainFeeSymbol = this.walletManager.ethereumManagers.find(
          (manager) => manager.hasSymbol(sendingCurrency.symbol),
        )!.networkDetails.symbol;

        const sendingAmountRate =
          sending === chainFeeSymbol
            ? 1
            : this.rateProvider.rateCalculator.calculateRate(
                chainFeeSymbol,
                sending,
              );

        const receivingAmountRate =
          receiving === chainFeeSymbol
            ? 1
            : this.rateProvider.rateCalculator.calculateRate(
                chainFeeSymbol,
                receiving,
              );
        prepayMinerFeeInvoiceAmount = Math.ceil(
          prepayMinerFeeOnchainAmount * receivingAmountRate,
        );

        // If the invoice amount was specified, the onchain and hold invoice amounts need to be adjusted
        if (invoiceAmountDefined) {
          onchainAmount -= Math.ceil(
            prepayMinerFeeOnchainAmount * sendingAmountRate,
          );
          holdInvoiceAmount = Math.floor(
            holdInvoiceAmount - prepayMinerFeeInvoiceAmount,
          );
        }
      }
    }

    if (onchainAmount < 1) {
      throw Errors.ONCHAIN_AMOUNT_TOO_LOW();
    }

    const {
      id,
      invoice,
      swapTree,
      blindingKey,
      redeemScript,
      refundAddress,
      lockupAddress,
      refundPublicKey,
      minerFeeInvoice,
      timeoutBlockHeight,
    } = await this.swapManager.createReverseSwap({
      percentageFee,
      onchainAmount,
      holdInvoiceAmount,
      onchainTimeoutBlockDelta,
      lightningTimeoutBlockDelta,
      prepayMinerFeeInvoiceAmount,
      prepayMinerFeeOnchainAmount,

      orderSide: side,
      baseCurrency: base,
      quoteCurrency: quote,
      version: args.version,
      routingNode: args.routingNode,
      userAddress: args.userAddress,
      claimAddress: args.claimAddress,
      preimageHash: args.preimageHash,
      claimPublicKey: args.claimPublicKey,
      claimCovenant: args.claimCovenant || false,
      userAddressSignature: args.userAddressSignature,
      referralId: await this.getReferralId(args.referralId, args.routingNode),
    });

    this.eventHandler.emitSwapCreation(id);

    const response: any = {
      id,
      invoice,
      swapTree,
      blindingKey,
      redeemScript,
      refundAddress,
      lockupAddress,
      refundPublicKey,
      timeoutBlockHeight,
    };

    if (swapIsPrepayMinerFee) {
      response.minerFeeInvoice = minerFeeInvoice;
      response.prepayMinerFeeAmount = prepayMinerFeeOnchainAmount;
    }

    if (invoiceAmountDefined) {
      response.onchainAmount = onchainAmount;
    }

    return response;
  };

  // TODO: test
  public createChainSwap = async (args: {
    pairId: string;
    orderSide: string;

    pairHash?: string;
    referralId?: string;

    preimageHash: Buffer;

    claimPublicKey?: Buffer;
    refundPublicKey?: Buffer;

    claimAddress?: string;

    userLockAmount?: number;
    serverLockAmount?: number;
  }) => {
    await this.checkSwapWithPreimageExists(args.preimageHash);

    const side = this.getOrderSide(args.orderSide);
    const { base, quote, rate: pairRate } = this.getPair(args.pairId);

    if (args.pairHash !== undefined) {
      this.rateProvider.providers[SwapVersion.Taproot].validatePairHash(
        args.pairHash,
        args.pairId,
        side,
        SwapType.Chain,
      );
    }

    const { sending, receiving } = getSendingReceivingCurrency(
      base,
      quote,
      side,
    );
    const [sendingCurrency, receivingCurrency] = [
      getCurrency(this.currencies, sending),
      getCurrency(this.currencies, receiving),
    ];

    switch (sendingCurrency.type) {
      case CurrencyType.Liquid:
      case CurrencyType.BitcoinLike:
        if (args.claimPublicKey === undefined) {
          throw ApiErrors.UNDEFINED_PARAMETER('claimPublicKey');
        }

        break;

      case CurrencyType.Ether:
      case CurrencyType.ERC20:
        if (args.claimAddress === undefined) {
          throw ApiErrors.UNDEFINED_PARAMETER('claimAddress');
        }

        args.claimAddress = checkEvmAddress(args.claimAddress);

        break;
    }

    if (
      receivingCurrency.type === CurrencyType.Liquid ||
      receivingCurrency.type === CurrencyType.BitcoinLike
    ) {
      if (args.refundPublicKey === undefined) {
        throw ApiErrors.UNDEFINED_PARAMETER('refundPublicKey');
      }
    }

    const sendingTimeoutBlockDelta = (
      await this.timeoutDeltaProvider.getTimeout(
        args.pairId,
        side,
        SwapType.Chain,
        SwapVersion.Taproot,
      )
    )[0];
    const receivingTimeoutBlockDelta = TimeoutDeltaProvider.convertBlocks(
      sending,
      receiving,
      sendingTimeoutBlockDelta * 1.25,
    );

    const rate = getRate(pairRate, side, true);
    const feePercent = this.rateProvider.feeProvider.getPercentageFee(
      args.pairId,
      SwapType.Chain,
    );
    const baseFee =
      this.rateProvider.feeProvider.getSwapBaseFees<ChainSwapMinerFees>(
        args.pairId,
        side,
        SwapType.Chain,
        SwapVersion.Taproot,
      ).server;

    let percentageFee: number;

    if (
      args.userLockAmount !== undefined &&
      args.serverLockAmount !== undefined
    ) {
      throw Errors.USER_AND_SERVER_AMOUNT_SPECIFIED();
    } else if (args.userLockAmount !== undefined) {
      this.checkWholeNumber(args.userLockAmount);

      args.serverLockAmount = args.userLockAmount * rate;

      percentageFee = Math.ceil(feePercent * args.serverLockAmount);

      args.serverLockAmount -= percentageFee + baseFee;
      args.serverLockAmount = Math.floor(args.serverLockAmount);
    } else if (args.serverLockAmount !== undefined) {
      this.checkWholeNumber(args.serverLockAmount);

      args.userLockAmount = (args.serverLockAmount + baseFee) / rate;
      args.userLockAmount = args.userLockAmount / (1 - feePercent);
      args.userLockAmount = Math.ceil(args.userLockAmount);

      percentageFee = Math.ceil(args.userLockAmount * rate * feePercent);
    } else {
      throw Errors.NO_AMOUNT_SPECIFIED();
    }

    this.verifyAmount(args.pairId, rate, args.userLockAmount, side, true);
    if (args.serverLockAmount < 1) {
      throw Errors.ONCHAIN_AMOUNT_TOO_LOW();
    }

    const res = await this.swapManager.createChainSwap({
      percentageFee,
      sendingTimeoutBlockDelta,
      receivingTimeoutBlockDelta,
      orderSide: side,
      baseCurrency: base,
      quoteCurrency: quote,
      claimAddress: args.claimAddress,
      preimageHash: args.preimageHash,
      userLockAmount: args.userLockAmount,
      claimPublicKey: args.claimPublicKey,
      refundPublicKey: args.refundPublicKey,
      serverLockAmount: args.serverLockAmount,
      referralId: await this.getReferralId(args.referralId),
      acceptZeroConf: this.rateProvider.acceptZeroConf(
        receivingCurrency.symbol,
        args.userLockAmount,
      ),
    });

    this.eventHandler.emitSwapCreation(res.id);
    return {
      id: res.id,
      claimDetails: res.claimDetails,
      lockupDetails: {
        ...res.lockupDetails,
        bip21: this.paymentRequestUtils.encodeBip21(
          receivingCurrency.symbol,
          res.lockupDetails.lockupAddress,
          res.lockupDetails.amount,
          getSwapMemo(sendingCurrency.symbol, SwapType.Chain),
        ),
      },
    };
  };

  /**
   * Pays a lightning invoice
   */
  public payInvoice = async (
    symbol: string,
    invoice: string,
  ): Promise<PaymentResponse> => {
    const currency = getCurrency(this.currencies, symbol);
    const lightningClient = currency.lndClient || currency.clnClient;

    if (lightningClient === undefined) {
      throw ErrorsSwap.NO_LIGHTNING_SUPPORT(symbol);
    }

    return lightningClient.sendPayment(invoice);
  };

  /**
   * Sends coins to a specified address
   */
  public sendCoins = async (args: {
    symbol: string;
    address: string;
    amount: number;
    sendAll?: boolean;
    fee?: number;
  }): Promise<{
    vout: number;
    transactionId: string;
  }> => {
    const { fee, amount, symbol, sendAll, address } = args;

    const wallet = this.walletManager.wallets.get(symbol);

    if (wallet !== undefined) {
      const { transactionId, vout } = sendAll
        ? await wallet.sweepWallet(address, fee)
        : await wallet.sendToAddress(address, amount, fee);

      return {
        transactionId,
        vout: vout!,
      };
    }

    throw Errors.CURRENCY_NOT_FOUND(symbol);
  };

  private getGasPrice = async (provider: Provider) => {
    const feeData = await provider.getFeeData();
    return (feeData.gasPrice || feeData.maxFeePerGas)!;
  };

  private getReferralId = async (
    referralId?: string,
    routingNode?: string,
  ): Promise<string | undefined> => {
    // An explicitly set referral ID trumps the routing node
    if (referralId) {
      return referralId;
    }

    if (routingNode) {
      const referral =
        await ReferralRepository.getReferralByRoutingNode(routingNode);

      if (referral) {
        return referral.id;
      }
    }

    return;
  };

  /**
   * Verifies that the requested amount is neither above the maximal nor beneath the minimal
   */
  private verifyAmount = (
    pairId: string,
    rate: number,
    amount: number,
    orderSide: OrderSide,
    isReverse: boolean,
  ) => {
    if (
      (!isReverse && orderSide === OrderSide.BUY) ||
      (isReverse && orderSide === OrderSide.SELL)
    ) {
      amount = Math.floor(amount * rate);
    }

    const { limits } = this.getPair(pairId);

    if (limits) {
      if (Math.floor(amount) > limits.maximal)
        throw Errors.EXCEED_MAXIMAL_AMOUNT(amount, limits.maximal);
      if (Math.ceil(amount) < limits.minimal)
        throw Errors.BENEATH_MINIMAL_AMOUNT(amount, limits.minimal);
    } else {
      throw Errors.PAIR_NOT_FOUND(pairId);
    }
  };

  private checkSwapWithPreimageExists = async (preimageHash: Buffer) => {
    const hashHex = getHexString(preimageHash);

    const swaps = await Promise.all([
      SwapRepository.getSwap({
        preimageHash: hashHex,
      }),
      ReverseSwapRepository.getReverseSwap({
        preimageHash: hashHex,
      }),
      ChainSwapRepository.getChainSwap({
        preimageHash: hashHex,
      }),
    ]);

    if (swaps.some((s) => s !== null)) {
      throw Errors.SWAP_WITH_PREIMAGE_EXISTS();
    }
  };

  /**
   * Calculates the amount of an invoice for a Submarine Swap
   */
  private calculateInvoiceAmount = (
    orderSide: number,
    rate: number,
    onchainAmount: number,
    baseFee: number,
    percentageFee: number,
  ) => {
    if (orderSide === OrderSide.BUY) {
      rate = 1 / rate;
    }

    return Math.floor(((onchainAmount - baseFee) * rate) / (1 + percentageFee));
  };

  private getPair = (pairId: string) => {
    const { base, quote } = splitPairId(pairId);

    const pair =
      this.rateProvider.providers[SwapVersion.Legacy].pairs.get(pairId);

    if (!pair) {
      throw Errors.PAIR_NOT_FOUND(pairId);
    }

    return {
      base,
      quote,
      ...pair,
    };
  };

  private getOrderSide = (side: string) => {
    switch (side.toLowerCase()) {
      case 'buy':
        return OrderSide.BUY;
      case 'sell':
        return OrderSide.SELL;

      default:
        throw Errors.ORDER_SIDE_NOT_FOUND(side);
    }
  };

  private checkWholeNumber = (input: number) => {
    if (input % 1 !== 0) {
      throw Errors.NOT_WHOLE_NUMBER(input);
    }
  };
}

export const cancelledViaCliFailureReason = 'payment has been cancelled';

export default Service;
export { Contracts, NetworkContracts };<|MERGE_RESOLUTION|>--- conflicted
+++ resolved
@@ -20,7 +20,6 @@
   getSwapMemo,
   getUnixTime,
   getVersion,
-  reverseBuffer,
   splitPairId,
   stringify,
 } from '../Utils';
@@ -692,87 +691,25 @@
 
     const wallet = this.walletManager.wallets.get(symbol);
     const transaction = parseTransaction(currency.type, transactionHex);
-<<<<<<< HEAD
-
-    const outputAddresses =
-      wallet !== undefined
-        ? transaction.outs
-            // Filter Liquid fee outputs
-            .filter((out) => out.script.length > 0)
-            .map((out) => wallet.encodeAddress(out.script))
-        : [];
-
-    const [swapLockups, chainLockups, reverseSwapsClaimed] = await Promise.all([
-      outputAddresses.length > 0
-        ? SwapRepository.getSwaps({
-            lockupAddress: {
-              [Op.in]: outputAddresses,
-            },
-          })
-        : new Promise<Swap[]>((resolve) => resolve([])),
-      outputAddresses.length > 0
-        ? ChainSwapRepository.getChainSwapsByData(
-            {
-              lockupAddress: {
-                [Op.in]: outputAddresses,
-              },
-            },
-            {},
-          )
-        : new Promise<Swap[]>((resolve) => resolve([])),
-      ReverseSwapRepository.getReverseSwaps({
-        transactionId: {
-          [Op.in]: transaction.ins.map((input) =>
-            getHexString(reverseBuffer(input.hash)),
-          ),
-        },
-      }),
+
+    const [spent, funded] = await Promise.all([
+      this.transactionFetcher.getSwapsSpentInInputs(transaction),
+      this.transactionFetcher.getSwapsFundedInOutputs(wallet, transaction),
     ]);
 
-    // Only allow lowball when Reverse Swaps are being claimed and no Swap lockup happens
-    // That prevents transactions that we could accept 0-conf for from being broadcast through our API
-    const isSwapRelated =
-      swapLockups.length === 0 &&
-      chainLockups.length === 0 &&
-      reverseSwapsClaimed.length > 0;
-=======
-
-    const inputIds = transaction.ins.map((input) =>
-      getHexString(reverseBuffer(input.hash)),
-    );
-    const [swapsLocked, reverseSwapsClaimed, swapsRefunded] = await Promise.all(
-      [
-        wallet !== undefined
-          ? SwapRepository.getSwaps({
-              lockupAddress: {
-                [Op.in]: transaction.outs
-                  // Filter Liquid fee outputs
-                  .filter((out) => out.script.length > 0)
-                  .map((out) => wallet.encodeAddress(out.script)),
-              },
-            })
-          : new Promise<Swap[]>((resolve) => resolve([])),
-        ReverseSwapRepository.getReverseSwaps({
-          transactionId: {
-            [Op.in]: inputIds,
-          },
-        }),
-        SwapRepository.getSwaps({
-          lockupTransactionId: {
-            [Op.in]: inputIds,
-          },
-        }),
-      ],
-    );
-    const swapsSpent = (reverseSwapsClaimed as (Swap | ReverseSwap)[]).concat(
-      swapsRefunded,
+    const swapsSpent = (
+      spent.swapsRefunded as (Swap | ReverseSwap | ChainSwapInfo)[]
+    )
+      .concat(spent.reverseSwapsClaimed)
+      .concat(spent.chainSwapsSpent);
+    const swapsFunded = (funded.swapLockups as (Swap | ChainSwapInfo)[]).concat(
+      funded.chainSwapLockups,
     );
 
     // Only allow lowball when Reverse Swaps are being claimed or Submarine Swaps being refunded
     // and no Submarine Swap lockup happens
     // That prevents transactions that we could accept 0-conf for from being broadcast through our API
-    const isSwapRelated = swapsLocked.length === 0 && swapsSpent.length > 0;
->>>>>>> c4f62876
+    const isSwapRelated = swapsFunded.length === 0 && swapsSpent.length > 0;
 
     if (isSwapRelated) {
       this.logger.debug(
@@ -795,7 +732,7 @@
           'non-mandatory-script-verify-flag (Locktime requirement not satisfied)',
         )
       ) {
-        if (swapsRefunded.length === 0) {
+        if (spent.swapsRefunded.length === 0) {
           throw error;
         }
 
@@ -803,12 +740,12 @@
 
         throw {
           error: (error as any).message,
-          timeoutBlockHeight: swapsRefunded[0].timeoutBlockHeight,
+          timeoutBlockHeight: spent.swapsRefunded[0].timeoutBlockHeight,
           // Here we don't need to check whether the Swap has timed out yet because
           // if the error above has been thrown, we can be sure that this is not the case
           timeoutEta: calculateTimeoutDate(
             symbol,
-            swapsRefunded[0].timeoutBlockHeight - blocks,
+            spent.swapsRefunded[0].timeoutBlockHeight - blocks,
           ),
         };
       } else {
