import { Transaction } from 'bitcoinjs-lib';
import { OutputType, Scripts } from 'boltz-core';
import os from 'os';
import * as utils from '../../lib/Utils';
<<<<<<< HEAD
import {
  TAPROOT_NOT_SUPPORTED,
  generateSwapId,
  getPubkeyHashFunction,
  getScriptHashFunction,
  splitChannelPoint,
} from '../../lib/Utils';
=======
import { splitChannelPoint } from '../../lib/Utils';
>>>>>>> 5ea0c82c
import commitHash from '../../lib/Version';
import { OrderSide, SwapVersion } from '../../lib/consts/Enums';
import packageJson from '../../package.json';
import { constructTransaction, randomRange } from '../Utils';

describe('Utils', () => {
  let pairId: string;

  const pair = {
    base: 'BTC',
    quote: 'LTC',
  };

  const sampleTransactions = [
    Transaction.fromHex(
      '01000000017fa897c3556271c34cb28c03c196c2d912093264c9d293cb4980a2635474467d010000000f5355540b6f93598893578893588851ffffffff01501e0000000000001976a914aa2482ce71d219018ef334f6cc551ee88abd920888ac00000000',
    ),
    Transaction.fromHex(
      '010000000001010dabcc426e9f5f57c1000e1560d06ebd21f510c74fe2d0c30fe8eefcabaf31f50200000000fdffffff02a086010000000000160014897ab9fb4e4bf920af9047b5a1896b4689a65bff0e52090000000000160014b3330dbbb43be7a4e2df367f58cf76c74f68141602483045022100ef83bcabb40debd4e13c0eda6b918b940b404344f41253a42c51fc76319ca64502205a1ad86d0bb92f25de75a6b37edf7118863ba9b7c438473ecde07765dedbb9ed012103df1535396d6f4c68458ef3ae86a32e5484e89d7bfc94cabd6c0c09ceaab0b2ab00000000',
    ),
  ];

  test.each`
    version                | expectedLength
    ${SwapVersion.Legacy}  | ${6}
    ${SwapVersion.Taproot} | ${12}
  `(
    'should generate swap id for version $version',
    ({ version, expectedLength }) => {
      expect(generateSwapId(version)).toHaveLength(expectedLength);
    },
  );

  test('should split derivation path', () => {
    const master = 'm';
    const sub = [0, 2, 543];
    const derivationPath = `${master}/${sub[0]}/${sub[1]}/${sub[2]}`;

    const result = utils.splitDerivationPath(derivationPath);

    expect(result.master).toEqual(master);
    expect(result.sub.length).toEqual(sub.length);

    sub.forEach((value, index) => {
      expect(result.sub[index]).toEqual(value);
    });
  });

  test('should concat error code', () => {
    const prefix = 0;
    const code = 1;

    expect(utils.concatErrorCode(prefix, code)).toEqual(`${prefix}.${code}`);
  });

  test('should capitalize first letter', () => {
    const input = 'test123';
    const result = input.charAt(0).toUpperCase() + input.slice(1);

    expect(utils.capitalizeFirstLetter(input)).toEqual(result);
  });

  test('should resolve home', () => {
    const input = '~.boltz';

    if (os.platform() !== 'win32') {
      expect(utils.resolveHome(input).charAt(0)).toEqual('/');
    } else {
      expect(utils.resolveHome(input)).toEqual(input);
    }
  });

  test('should get a hex encoded Buffers and strings', () => {
    const string = 'test';

    expect(utils.getHexBuffer(string)).toEqual(Buffer.from(string, 'hex'));
    expect(utils.getHexString(Buffer.from(string))).toEqual(
      Buffer.from(string).toString('hex'),
    );
  });

  test('should check whether it is an object', () => {
    expect(utils.isObject({})).toBeTruthy();
    expect(utils.isObject([])).toBeFalsy();
    expect(utils.isObject(undefined)).toBeFalsy();
  });

  test('should split host and port', () => {
    const host = 'localhost';
    const port = '9000';

    const input = `${host}:${port}`;

    expect(utils.splitListen(input)).toEqual({ host, port });
  });

  test('should detect whether a transaction signals RBF', () => {
    const inputHash =
      '9788d1d096dfb41c429a5e76bf2c6e6eb6e3b9aa57feecae3b33c57b4f6fea62';

    expect(
      utils.transactionSignalsRbfExplicitly(
        constructTransaction(true, inputHash),
      ),
    ).toBeTruthy();
    expect(
      utils.transactionSignalsRbfExplicitly(
        constructTransaction(false, inputHash),
      ),
    ).toBeFalsy();

    expect(
      utils.transactionSignalsRbfExplicitly(
        Transaction.fromHex(sampleTransactions[0].toHex()),
      ),
    ).toBeFalsy();
    expect(
      utils.transactionSignalsRbfExplicitly(
        Transaction.fromHex(sampleTransactions[1].toHex()),
      ),
    ).toBeTruthy();
  });

  test('should generate ids', () => {
    expect(utils.generateId().length).toEqual(6);

    const random = randomRange(10);
    expect(utils.generateId(random).length).toEqual(random);
  });

  test('should get pair ids', () => {
    pairId = utils.getPairId(pair);
    expect(pairId).toEqual('BTC/LTC');
  });

  test('should split pair ids', () => {
    const split = utils.splitPairId(pairId);
    expect(pair.base === split.base && pair.quote === split.quote).toBeTruthy();
  });

  test('should concat error codes', () => {
    const prefix = 0;
    const code = 1;

    expect(utils.concatErrorCode(prefix, code)).toEqual(`${prefix}.${code}`);
  });

  test('should check types of variables', () => {
    expect(utils.isObject([])).toBeFalsy();
    expect(utils.isObject({})).toBeTruthy();
  });

  test('should convert minutes into milliseconds', () => {
    const random = randomRange(10);
    const milliseconds = random * 60 * 1000;

    expect(utils.minutesToMilliseconds(random)).toEqual(milliseconds);
  });

  test('should decode invoices', () => {
    // Sanity checks
    let decoded = utils.decodeInvoice(
      'lnbcrt100u1pwddnw3pp5rykwp0q399hrcluxnyhv7kfpmk4uttpu00wx9098cesacr9yzk8sdqqcqzpgn9g5vjr0qcudrgu66phz5tx0j0fnxe0gzyl5u6yat9y3xskrqyhherceutcuh9m6h89anphe5un3qac8f2r9j5hykn3uh6z0zkp9racp5lecss',
    );

    expect(decoded.satoshis).toEqual(10000);
    expect(decoded.routingInfo).toEqual(undefined);
    expect(decoded.paymentHash).toEqual(
      '192ce0bc11296e3c7f86992ecf5921ddabc5ac3c7bdc62bca7c661dc0ca4158f',
    );

    decoded = utils.decodeInvoice(
      'lnbcrt987650n1pwddnskpp5d4tw4gpjgqdqlgkq5yc309r2kguure53cff8a0kjta5hurltc4yqdqqcqzpgzeu404h9udp5ay39kdvau7m5kdkvycajfhx46slgkfgyhpngnztptulxpx8s7qncp45v5nxjulje5268cu22gxysg9hm3ul8ktrw5zgqcg98hg',
    );

    expect(decoded.satoshis).toEqual(98765);
    expect(decoded.routingInfo).toEqual(undefined);
    expect(decoded.paymentHash).toEqual(
      '6d56eaa032401a0fa2c0a13117946ab239c1e691c2527ebed25f697e0febc548',
    );

    // Invoices with zero amount
    decoded = utils.decodeInvoice(
      'lntb1p0p7f6lpp58zpsxk88e8uz2lndqrf9radths484jqlhmas92kt7md2cqszpn6qdqqcqzpgrzjqtejjv7p39kcv5gezydzgse8ea3kcw8zqe36afy64zem09us5hjgcxgphsqqqzsqqyqqqqlgqqqqqqgq9q4wqv5a4uwhhvfh93k2ue75lrre50tk99pk689qgf6ul5my5vr749689wcunnv7zjcuk7jlpwz44fv87ra2snsjzw34pnfs5d477u82cpm6cym6',
    );

    expect(decoded.satoshis).toEqual(0);

    // Routing info
    decoded = utils.decodeInvoice(
      'lnbc1p023g0zpp5rrr09tcxfymsyxgywe0vpeqzt8ppc7dzlme9e0wa3qqch0fpt8tsdqqxqrrss9qy9qsqsp56xpafe94rfkt5qtc00lua7pwem9znvvq4en9sr2t24kmdq4ll2mqrzjqt3xwz3vyes6nm4p8d70mnwh74f0tydeaesw2eut02l80dle29hevz905gqqjdsqqqqqqqlgqqqqqeqqjqrzjqfsktpgyjffp7jkg40vmmqygzg6yd5fx7eyv5d0xp7ypwlwpf88tyzx0ccqq8msqqqqqqqlgqqqqqeqqjqtk44jdc0f78c6cg8jd02889jud0phxea7nxtj7sue7ft44daf9nye99ekujxxgkgw82t0kxfwetxp9vs5rt54lkfd35vjle0sexhv2qqpv7aq4',
    );

    expect(decoded.routingInfo).toEqual([
      {
        fee_base_msat: 1000,
        cltv_expiry_delta: 144,
        fee_proportional_millionths: 100,
        short_channel_id: '08cfc60003ee0000',
        pubkey:
          '026165850492521f4ac8abd9bd8088123446d126f648ca35e60f88177dc149ceb2',
      },
    ]);
  });

  test.each`
    expectedSats | invoice
    ${120001}    | ${'lnbcrt1200003230p1pje4yezsp5fcaw07mpwzqq4zxx349jfmp8rplpuznl3vl3jnz0gam4k97d3suqpp5rcrkszpgnkf7dqzrgmakmuvqyhe9df33fmavk3a8tpw3vzranm4qdq8v9ekgesxqyjw5qcqp2rzjqwdgldgs6nfufyx75x60nvjc0va7emuujkdqr7cuczfzrqyt3plvcqqqdcqqqqgqqqqqqqlgqqqqqqgq2q9qxpqysgqalxdy0fqurdu6z34uvcmz0hw5v6x5pf57yj7cwzdwdf4wt9m7y6jskkzeelpt9727ha7ktrl9s0x30hllc6twrnn7vlxka2dfaf9g9spgsjj0r'}
    ${130001}    | ${'lnbcrt1300003230p1pje4yujsp54k30ymnuel6p7756nc00vq06stu8gdrn77z9frn6jxhpkf5fjekqpp57dz6tlrra5g2cs3k0relg55rt26hs4m9kjgt9nh8j5kuhuvuhrqsdqgv9ekgenxxqyjw5qcqp2rzjqtst8pw56xy8uydcjkd6t20rwux4uwkpsf7h7nwms4x2r6zgphyg6qqq0sqqqqgqqqqqqqlgqqqqqqgq2q9qxpqysgqed55scqulmlr5em9rww8v92rwmuefzpektrpmrvpyjprrjr23qckmh9cnst8crwspggm59366huqshtuwyawhj4tgmez0thfmfqrducqu8ez5v'}
  `(
    'should decode invoice with msats precision',
    ({ expectedSats, invoice }) => {
      expect(utils.decodeInvoiceAmount(invoice)).toEqual(expectedSats);
      expect(utils.decodeInvoice(invoice).satoshis).toEqual(expectedSats);
    },
  );

  test('should get rate', () => {
    const rate = 2;
    const reverseRate = 1 / rate;

    expect(utils.getRate(rate, OrderSide.BUY, true)).toEqual(reverseRate);
    expect(utils.getRate(rate, OrderSide.SELL, true)).toEqual(rate);

    expect(utils.getRate(rate, OrderSide.BUY, false)).toEqual(rate);
    expect(utils.getRate(rate, OrderSide.SELL, false)).toEqual(reverseRate);
  });

  test('should the chain currency', () => {
    const { base, quote } = pair;

    expect(utils.getChainCurrency(base, quote, OrderSide.BUY, true)).toEqual(
      base,
    );
    expect(utils.getChainCurrency(base, quote, OrderSide.SELL, true)).toEqual(
      quote,
    );

    expect(utils.getChainCurrency(base, quote, OrderSide.BUY, false)).toEqual(
      quote,
    );
    expect(utils.getChainCurrency(base, quote, OrderSide.SELL, false)).toEqual(
      base,
    );
  });

  test('should the lightning currency', () => {
    const { base, quote } = pair;

    expect(
      utils.getLightningCurrency(base, quote, OrderSide.BUY, true),
    ).toEqual(quote);
    expect(
      utils.getLightningCurrency(base, quote, OrderSide.SELL, true),
    ).toEqual(base);

    expect(
      utils.getLightningCurrency(base, quote, OrderSide.BUY, false),
    ).toEqual(base);
    expect(
      utils.getLightningCurrency(base, quote, OrderSide.SELL, false),
    ).toEqual(quote);
  });

  test('should get output type', () => {
    expect(utils.getOutputType(0)).toEqual(OutputType.Bech32);
    expect(utils.getOutputType(1)).toEqual(OutputType.Compatibility);
    expect(utils.getOutputType(2)).toEqual(OutputType.Legacy);

    expect(utils.getOutputType()).toEqual(OutputType.Legacy);

    expect(() => utils.getOutputType(123)).toThrow(
      new Error('type does not exist'),
    );
  });

  test('should get memo for swaps', () => {
    expect(utils.getSwapMemo('LTC', false)).toBe('Send to LTC lightning');
    expect(utils.getSwapMemo('BTC', true)).toBe('Send to BTC address');
  });

  test('should get memo for miner fee invoices', () => {
    expect(utils.getPrepayMinerFeeInvoiceMemo('BTC')).toBe(
      'Miner fee for sending to BTC address',
    );
  });

  test('should get sending and receiving currency', () => {
    const baseCurrency = 'LTC';
    const quoteCurrency = 'BTC';

    expect(
      utils.getSendingReceivingCurrency(
        baseCurrency,
        quoteCurrency,
        OrderSide.BUY,
      ),
    ).toEqual({
      sending: baseCurrency,
      receiving: quoteCurrency,
    });

    expect(
      utils.getSendingReceivingCurrency(
        baseCurrency,
        quoteCurrency,
        OrderSide.SELL,
      ),
    ).toEqual({
      sending: quoteCurrency,
      receiving: baseCurrency,
    });
  });

  test('should format errors', () => {
    const test = 'error';
    const object = { test };
    const objectMessage = { message: test };

    expect(utils.formatError(test)).toEqual(test);
    expect(utils.formatError(object)).toEqual(JSON.stringify(object));
    expect(utils.formatError(objectMessage)).toEqual(test);
  });

  test('should get version', () => {
    expect(utils.getVersion()).toEqual(`${packageJson.version}${commitHash}`);
  });

  test('should get UNIX time', () => {
    expect(utils.getUnixTime()).toEqual(
      Math.round(new Date().getTime() / 1000),
    );
  });

  test('should hash strings', () => {
    expect(utils.hashString('foo')).toEqual(
      '2c26b46b68ffc68ff99b453c1d30413413422d706483bfa0f98a5e886266e7ae',
    );
    expect(utils.hashString('bar')).toEqual(
      'fcde2b2edba56bf408601fb721fe9b5c338d10ee429ea04fae5511b68fbf8fb9',
    );
  });

  test('should split channel points', () => {
    expect(
      splitChannelPoint(
        '059a4a673f9984e236037b04317f7d042378227bfdd82e12dd55b0bf67a6773e:1',
      ),
    ).toEqual({
      vout: 1,
      id: '059a4a673f9984e236037b04317f7d042378227bfdd82e12dd55b0bf67a6773e',
    });
  });

  test.each`
    outputType                  | expectedFunc
    ${OutputType.Legacy}        | ${Scripts.p2pkhOutput}
    ${OutputType.Compatibility} | ${Scripts.p2shP2wpkhOutput}
    ${OutputType.Bech32}        | ${Scripts.p2wpkhOutput}
  `(
    'should get public key hash function for type $outputType',
    ({ outputType, expectedFunc }) => {
      expect(getPubkeyHashFunction(outputType)).toEqual(expectedFunc);
    },
  );

  test('should throw when getting public key hash function for Taproot', () => {
    expect(() => getPubkeyHashFunction(OutputType.Taproot)).toThrow(
      TAPROOT_NOT_SUPPORTED,
    );
  });

  test.each`
    outputType                  | expectedFunc
    ${OutputType.Legacy}        | ${Scripts.p2shOutput}
    ${OutputType.Compatibility} | ${Scripts.p2shP2wshOutput}
    ${OutputType.Bech32}        | ${Scripts.p2wshOutput}
  `(
    'should get script hash function for type $outputType',
    ({ outputType, expectedFunc }) => {
      expect(getScriptHashFunction(outputType)).toEqual(expectedFunc);
    },
  );

  test('should throw when getting script hash function for Taproot', () => {
    expect(() => getScriptHashFunction(OutputType.Taproot)).toThrow(
      TAPROOT_NOT_SUPPORTED,
    );
  });
});<|MERGE_RESOLUTION|>--- conflicted
+++ resolved
@@ -2,7 +2,6 @@
 import { OutputType, Scripts } from 'boltz-core';
 import os from 'os';
 import * as utils from '../../lib/Utils';
-<<<<<<< HEAD
 import {
   TAPROOT_NOT_SUPPORTED,
   generateSwapId,
@@ -10,9 +9,6 @@
   getScriptHashFunction,
   splitChannelPoint,
 } from '../../lib/Utils';
-=======
-import { splitChannelPoint } from '../../lib/Utils';
->>>>>>> 5ea0c82c
 import commitHash from '../../lib/Version';
 import { OrderSide, SwapVersion } from '../../lib/consts/Enums';
 import packageJson from '../../package.json';
