import Logger from '../../../lib/Logger';
import Database from '../../../lib/db/Database';
<<<<<<< HEAD
import FeeProvider from '../../../lib/rates/FeeProvider';
import RateProvider from '../../../lib/rates/RateProvider';
import PairRepository from '../../../lib/db/PairRepository';
import { Currency } from '../../../lib/wallet/WalletManager';
import { BaseFeeType, Network } from '../../../lib/consts/Enums';
import DataAggregator from '../../../lib/rates/data/DataAggregator';
=======
import { hashString } from '../../../lib/Utils';
import { Network } from '../../../lib/consts/Enums';
import RateProvider from '../../../lib/rates/RateProvider';
import PairRepository from '../../../lib/db/PairRepository';
import { Currency } from '../../../lib/wallet/WalletManager';
import DataProvider from '../../../lib/rates/data/DataProvider';
import FeeProvider, { MinerFees } from '../../../lib/rates/FeeProvider';
>>>>>>> 3cecf9c3

FeeProvider.transactionSizes = {
  normalClaim: 140,

  reverseLockup: 153,
  reverseClaim: 138,
};

const rates = {
  LTC: 0.015,
  BTC: 1,
};

const percentageFees = new Map<string, number>([
  ['LTC/BTC', 0.01],
  ['BTC/BTC', 0.005],
]);

const minerFees = new Map<string, MinerFees>([
  [
    'BTC',
    {
      normal: FeeProvider.transactionSizes.normalClaim * 2,
      reverse: {
        lockup: FeeProvider.transactionSizes.reverseLockup * 2,
        claim: FeeProvider.transactionSizes.reverseClaim * 2,
      },
    },
  ],
  [
    'LTC',
    {
      normal: FeeProvider.transactionSizes.normalClaim ,
      reverse: {
        lockup: FeeProvider.transactionSizes.reverseLockup,
        claim: FeeProvider.transactionSizes.reverseClaim,
      },
    },
  ]
]);

const mockUpdateMinerFees = jest.fn().mockImplementation(async () => {});

const btcFee = 36;
const ltcFee = 3;

const getFeeEstimation = () => Promise.resolve(
  new Map([
    ['BTC', btcFee],
    ['LTC', ltcFee],
  ]),
);

jest.mock('../../../lib/rates/FeeProvider', () => {
  return jest.fn().mockImplementation(() => {
    return {
      minerFees,
      percentageFees,
<<<<<<< HEAD
      getBaseFee: (chainCurrency: string, type: BaseFeeType) => {
        const minerFeesCurrency = chainCurrency === 'BTC' ? minerFees.BTC : minerFees.LTC;

        switch (type) {
          case BaseFeeType.NormalClaim:
            return minerFeesCurrency.normal;

          case BaseFeeType.ReverseClaim:
            return minerFeesCurrency.reverse.claim;

          case BaseFeeType.ReverseLockup:
            return minerFeesCurrency.reverse.lockup;
        }
      },
=======
      updateMinerFees: mockUpdateMinerFees,
>>>>>>> 3cecf9c3
    };
  });
});

jest.mock('../../../lib/rates/data/DataAggregator', () => {
  const pairs = new Set<[string, string]>();
  const latestRates = new Map<string, number>();

  return jest.fn().mockImplementation(() => {
    return {
      pairs,
      latestRates,
      registerPair: (baseAsset: string, quoteAsset: string) => {
        pairs.add([baseAsset, quoteAsset]);
      },
      fetchPairs: async () => {
        latestRates.set('BTC/BTC', rates.BTC);
        latestRates.set('LTC/BTC', rates.LTC);
        return latestRates;
      },
    };
  });
});

const mockedDataProvider = <jest.Mock<DataAggregator>><any>DataAggregator;

describe('RateProvider', () => {
  const btcCurrency = {
    symbol: 'BTC',
    network: Network.Regtest,
    limits: {
      maxSwapAmount: 100000000000,
      minSwapAmount: 1,

      maxZeroConfAmount: 10000000,
    },
  } as any as Currency;

  const ltcCurrency = {
    symbol: 'LTC',
    network: Network.Regtest,
    limits: {
      maxSwapAmount: 1000000000,
      minSwapAmount: 100000,

      maxZeroConfAmount: 1000000,
    },
  } as any as Currency;

  const rateProvider = new RateProvider(
    Logger.disabledLogger,
    0.1,
    new Map<string, Currency>([
      ['BTC', btcCurrency],
      ['LTC', ltcCurrency],
    ]),
    getFeeEstimation,
  );

  rateProvider['dataProvider'] = mockedDataProvider();

  const db = new Database(Logger.disabledLogger, ':memory:');
  const pairRepository = new PairRepository();

  beforeAll(async () => {
    await db.init();

    await Promise.all([
      pairRepository.addPair({
        id: 'LTC/BTC',
        base: 'LTC',
        quote: 'BTC',
      }),
      pairRepository.addPair({
        id: 'BTC/BTC',
        base: 'BTC',
        quote: 'BTC',
      }),
    ]);
  });

  test('should init', async () => {
    const dbPairs = await pairRepository.getPairs();
    await rateProvider.init(dbPairs);
  });

  test('should get rates', () => {
    const { pairs } = rateProvider;

    expect(pairs.get('BTC/BTC')!.rate).toEqual(rates.BTC);
    expect(pairs.get('LTC/BTC')!.rate).toEqual(rates.LTC);
  });

  test('should get limits', () => {
    const { pairs } = rateProvider;

    expect(pairs.get('BTC/BTC')!.limits).toEqual({
      maximal: btcCurrency.limits.maxSwapAmount,
      minimal: btcCurrency.limits.minSwapAmount,

      maximalZeroConf: {
        baseAsset: btcCurrency.limits.maxZeroConfAmount,
        quoteAsset: btcCurrency.limits.maxZeroConfAmount,
      },
    });
    expect(pairs.get('LTC/BTC')!.limits).toEqual({
      maximal: Math.min(btcCurrency.limits.maxSwapAmount, ltcCurrency.limits.maxSwapAmount * rates.LTC),
      minimal: Math.max(btcCurrency.limits.minSwapAmount, ltcCurrency.limits.minSwapAmount * rates.LTC),

      maximalZeroConf: {
        baseAsset: ltcCurrency.limits.maxZeroConfAmount,
        quoteAsset: btcCurrency.limits.maxZeroConfAmount,
      },
    });
  });

  test('should get percentage fees', () => {
    const { pairs } = rateProvider;

    percentageFees.forEach((_, pairId) => {
      expect(pairs.get(pairId)!.fees.percentage).toEqual(percentageFees.get(pairId)! * 100);
    });
  });

  test('should get miner fees', () => {
    const { pairs } = rateProvider;

    expect(pairs.get('BTC/BTC')!.fees.minerFees).toEqual({ baseAsset: minerFees.get('BTC'), quoteAsset: minerFees.get('BTC'), });
    expect(pairs.get('LTC/BTC')!.fees.minerFees).toEqual({ baseAsset: minerFees.get('LTC'), quoteAsset: minerFees.get('BTC'), });
  });

  test('should calculate hashes', () => {
    const { pairs } = rateProvider;

    expect(pairs.get('BTC/BTC')!.hash).toEqual(hashString(JSON.stringify({
      rate: pairs.get('BTC/BTC')!.rate,
      fees: pairs.get('BTC/BTC')!.fees,
      limits: pairs.get('BTC/BTC')!.limits,
    })));

    expect(pairs.get('LTC/BTC')!.hash).toEqual(hashString(JSON.stringify({
      rate: pairs.get('LTC/BTC')!.rate,
      fees: pairs.get('LTC/BTC')!.fees,
      limits: pairs.get('LTC/BTC')!.limits,
    })));
  });

  test('should accept 0-conf for amounts lower than threshold', () => {
    // Should return false for undefined maximal allowed amounts
    expect(rateProvider.acceptZeroConf('ETH', 0)).toEqual(false);

    expect(rateProvider.acceptZeroConf('BTC', btcCurrency.limits.maxZeroConfAmount! + 1)).toEqual(false);

    expect(rateProvider.acceptZeroConf('BTC', btcCurrency.limits.maxZeroConfAmount!)).toEqual(true);
    expect(rateProvider.acceptZeroConf('BTC', btcCurrency.limits.maxZeroConfAmount! - 1)).toEqual(true);
  });

  afterAll(async () => {
    rateProvider.disconnect();
  });
});<|MERGE_RESOLUTION|>--- conflicted
+++ resolved
@@ -1,21 +1,12 @@
 import Logger from '../../../lib/Logger';
 import Database from '../../../lib/db/Database';
-<<<<<<< HEAD
-import FeeProvider from '../../../lib/rates/FeeProvider';
-import RateProvider from '../../../lib/rates/RateProvider';
-import PairRepository from '../../../lib/db/PairRepository';
-import { Currency } from '../../../lib/wallet/WalletManager';
-import { BaseFeeType, Network } from '../../../lib/consts/Enums';
-import DataAggregator from '../../../lib/rates/data/DataAggregator';
-=======
 import { hashString } from '../../../lib/Utils';
 import { Network } from '../../../lib/consts/Enums';
 import RateProvider from '../../../lib/rates/RateProvider';
 import PairRepository from '../../../lib/db/PairRepository';
 import { Currency } from '../../../lib/wallet/WalletManager';
-import DataProvider from '../../../lib/rates/data/DataProvider';
+import DataAggregator from '../../../lib/rates/data/DataAggregator';
 import FeeProvider, { MinerFees } from '../../../lib/rates/FeeProvider';
->>>>>>> 3cecf9c3
 
 FeeProvider.transactionSizes = {
   normalClaim: 140,
@@ -74,24 +65,7 @@
     return {
       minerFees,
       percentageFees,
-<<<<<<< HEAD
-      getBaseFee: (chainCurrency: string, type: BaseFeeType) => {
-        const minerFeesCurrency = chainCurrency === 'BTC' ? minerFees.BTC : minerFees.LTC;
-
-        switch (type) {
-          case BaseFeeType.NormalClaim:
-            return minerFeesCurrency.normal;
-
-          case BaseFeeType.ReverseClaim:
-            return minerFeesCurrency.reverse.claim;
-
-          case BaseFeeType.ReverseLockup:
-            return minerFeesCurrency.reverse.lockup;
-        }
-      },
-=======
       updateMinerFees: mockUpdateMinerFees,
->>>>>>> 3cecf9c3
     };
   });
 });
