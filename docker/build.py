--- conflicted
+++ resolved
@@ -101,11 +101,7 @@
         ],
     ),
     "regtest": Image(
-<<<<<<< HEAD
-        tag="4.1.2",
-=======
-        tag="4.2.0",
->>>>>>> abb79733
+        tag="4.2.1",
         arguments=[
             UBUNTU_VERSION,
             BITCOIN_BUILD_ARG,
